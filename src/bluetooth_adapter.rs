use bluetooth_device::BluetoothDevice;
use bluetooth_session::BluetoothSession;
use bluetooth_utils;
use dbus::{MessageItem, MessageItemArray, Signature};
use hex::FromHex;
use std::error::Error;

static ADAPTER_INTERFACE: &'static str = "org.bluez.Adapter1";

#[derive(Clone)]
pub struct BluetoothAdapter<'a> {
    object_path: String,
    session: &'a BluetoothSession,
}

impl<'a> BluetoothAdapter<'a> {
    fn new(session: &'a BluetoothSession, object_path: String) -> BluetoothAdapter<'a> {
        BluetoothAdapter {
            object_path: object_path,
            session: session,
        }
    }

    pub fn init(session: &BluetoothSession) -> Result<BluetoothAdapter, Box<Error>> {
        let adapters = try!(bluetooth_utils::get_adapters(session.get_connection()));

        if adapters.is_empty() {
            return Err(Box::from("Bluetooth adapter not found"));
        }

        Ok(BluetoothAdapter::new(session, adapters[0].clone()))
    }

    pub fn create_adapter(
        session: &BluetoothSession,
        object_path: String,
    ) -> Result<BluetoothAdapter, Box<Error>> {
        let adapters = try!(bluetooth_utils::get_adapters(session.get_connection()));

        for adapter in adapters {
            if adapter == object_path {
                return Ok(BluetoothAdapter::new(session, adapter.clone()));
            }
        }
        Err(Box::from("Bluetooth adapter not found"))
    }

    pub fn get_id(&self) -> String {
        self.object_path.clone()
    }

    pub fn get_first_device(&self) -> Result<BluetoothDevice, Box<Error>> {
        let devices = try!(bluetooth_utils::list_devices(
            self.session.get_connection(),
            &self.object_path
        ));

        if devices.is_empty() {
            return Err(Box::from("No device found."));
        }
        Ok(BluetoothDevice::new(self.session, devices[0].clone()))
    }

    pub fn get_device_list(&self) -> Result<Vec<String>, Box<Error>> {
        bluetooth_utils::list_devices(self.session.get_connection(), &self.object_path)
    }

    fn get_property(&self, prop: &str) -> Result<MessageItem, Box<Error>> {
        bluetooth_utils::get_property(
            self.session.get_connection(),
            ADAPTER_INTERFACE,
            &self.object_path,
            prop,
        )
    }

    fn set_property<T>(&self, prop: &str, value: T, timeout_ms: i32) -> Result<(), Box<Error>>
    where
        T: Into<MessageItem>,
    {
        bluetooth_utils::set_property(
            self.session.get_connection(),
            ADAPTER_INTERFACE,
            &self.object_path,
            prop,
            value,
            timeout_ms,
        )
    }

    fn call_method(
        &self,
        method: &str,
        param: Option<&[MessageItem]>,
        timeout_ms: i32,
    ) -> Result<(), Box<Error>> {
        bluetooth_utils::call_method(
            self.session.get_connection(),
            ADAPTER_INTERFACE,
            &self.object_path,
            method,
            param,
            timeout_ms,
        )
    }

    /*
     * Properties
     */

    // http://git.kernel.org/cgit/bluetooth/bluez.git/tree/doc/adapter-api.txt#n108
    pub fn get_address(&self) -> Result<String, Box<Error>> {
        let address = try!(self.get_property("Address"));
        Ok(String::from(address.inner::<&str>().unwrap()))
    }

    // http://git.kernel.org/cgit/bluetooth/bluez.git/tree/doc/adapter-api.txt#n112
    pub fn get_name(&self) -> Result<String, Box<Error>> {
        let name = try!(self.get_property("Name"));
        Ok(String::from(name.inner::<&str>().unwrap()))
    }

    // http://git.kernel.org/cgit/bluetooth/bluez.git/tree/doc/adapter-api.txt#n120
    pub fn get_alias(&self) -> Result<String, Box<Error>> {
        let alias = try!(self.get_property("Alias"));
        Ok(String::from(alias.inner::<&str>().unwrap()))
    }

    // http://git.kernel.org/cgit/bluetooth/bluez.git/tree/doc/adapter-api.txt#n120
    pub fn set_alias(&self, value: String) -> Result<(), Box<Error>> {
        self.set_property("Alias", value, 1000)
    }

    // http://git.kernel.org/cgit/bluetooth/bluez.git/tree/doc/adapter-api.txt#n139
    pub fn get_class(&self) -> Result<u32, Box<Error>> {
        let class = try!(self.get_property("Class"));
        Ok(class.inner::<u32>().unwrap())
    }

    // http://git.kernel.org/cgit/bluetooth/bluez.git/tree/doc/adapter-api.txt#n147
    pub fn is_powered(&self) -> Result<bool, Box<Error>> {
        let powered = try!(self.get_property("Powered"));
        Ok(powered.inner::<bool>().unwrap())
    }

    // http://git.kernel.org/cgit/bluetooth/bluez.git/tree/doc/adapter-api.txt#n147
    pub fn set_powered(&self, value: bool) -> Result<(), Box<Error>> {
        self.set_property("Powered", value, 10000)
    }

    // http://git.kernel.org/cgit/bluetooth/bluez.git/tree/doc/adapter-api.txt#n156
    pub fn is_discoverable(&self) -> Result<bool, Box<Error>> {
        let discoverable = try!(self.get_property("Discoverable"));
        Ok(discoverable.inner::<bool>().unwrap())
    }

    // http://git.kernel.org/cgit/bluetooth/bluez.git/tree/doc/adapter-api.txt#n156
    pub fn set_discoverable(&self, value: bool) -> Result<(), Box<Error>> {
        self.set_property("Discoverable", value, 1000)
    }

    // http://git.kernel.org/cgit/bluetooth/bluez.git/tree/doc/adapter-api.txt#n176
    pub fn is_pairable(&self) -> Result<bool, Box<Error>> {
        let pairable = try!(self.get_property("Pairable"));
        Ok(pairable.inner::<bool>().unwrap())
    }

    // http://git.kernel.org/cgit/bluetooth/bluez.git/tree/doc/adapter-api.txt#n176
    pub fn set_pairable(&self, value: bool) -> Result<(), Box<Error>> {
        self.set_property("Pairable", value, 1000)
    }

    // http://git.kernel.org/cgit/bluetooth/bluez.git/tree/doc/adapter-api.txt#n187
    pub fn get_pairable_timeout(&self) -> Result<u32, Box<Error>> {
        let pairable_timeout = try!(self.get_property("PairableTimeout"));
        Ok(pairable_timeout.inner::<u32>().unwrap())
    }

    // http://git.kernel.org/cgit/bluetooth/bluez.git/tree/doc/adapter-api.txt#n187
    pub fn set_pairable_timeout(&self, value: u32) -> Result<(), Box<Error>> {
        self.set_property("PairableTimeout", value, 1000)
    }

    // http://git.kernel.org/cgit/bluetooth/bluez.git/tree/doc/adapter-api.txt#n196
    pub fn get_discoverable_timeout(&self) -> Result<u32, Box<Error>> {
        let discoverable_timeout = try!(self.get_property("DiscoverableTimeout"));
        Ok(discoverable_timeout.inner::<u32>().unwrap())
    }

    // http://git.kernel.org/cgit/bluetooth/bluez.git/tree/doc/adapter-api.txt#n196
    pub fn set_discoverable_timeout(&self, value: u32) -> Result<(), Box<Error>> {
        self.set_property("DiscoverableTimeout", value, 1000)
    }

    // http://git.kernel.org/cgit/bluetooth/bluez.git/tree/doc/adapter-api.txt#n205
    pub fn is_discovering(&self) -> Result<bool, Box<Error>> {
        let discovering = try!(self.get_property("Discovering"));
        Ok(discovering.inner::<bool>().unwrap())
    }

    // http://git.kernel.org/cgit/bluetooth/bluez.git/tree/doc/adapter-api.txt#n209
    pub fn get_uuids(&self) -> Result<Vec<String>, Box<Error>> {
        let uuids = try!(self.get_property("UUIDs"));
        let z: &[MessageItem] = uuids.inner().unwrap();
        let mut v: Vec<String> = Vec::new();
        for y in z {
            v.push(String::from(y.inner::<&str>().unwrap()));
        }
        Ok(v)
    }

    // http://git.kernel.org/cgit/bluetooth/bluez.git/tree/doc/adapter-api.txt#n215
    pub fn get_modalias(&self) -> Result<(String, u32, u32, u32), Box<Error>> {
        let modalias = try!(self.get_property("Modalias"));
        let m = modalias.inner::<&str>().unwrap();
        let ids: Vec<&str> = m.split(":").collect();

        let source = String::from(ids[0]);
        let vendor = Vec::from_hex(ids[1][1..5].to_string()).unwrap();
        let product = Vec::from_hex(ids[1][6..10].to_string()).unwrap();
        let device = Vec::from_hex(ids[1][11..15].to_string()).unwrap();

        Ok((
            source,
            (vendor[0] as u32) * 16 * 16 + (vendor[1] as u32),
            (product[0] as u32) * 16 * 16 + (product[1] as u32),
            (device[0] as u32) * 16 * 16 + (device[1] as u32),
        ))
    }

    pub fn get_vendor_id_source(&self) -> Result<String, Box<Error>> {
        let (vendor_id_source, _, _, _) = try!(self.get_modalias());
        Ok(vendor_id_source)
    }

    pub fn get_vendor_id(&self) -> Result<u32, Box<Error>> {
        let (_, vendor_id, _, _) = try!(self.get_modalias());
        Ok(vendor_id)
    }

    pub fn get_product_id(&self) -> Result<u32, Box<Error>> {
        let (_, _, product_id, _) = try!(self.get_modalias());
        Ok(product_id)
    }

    pub fn get_device_id(&self) -> Result<u32, Box<Error>> {
        let (_, _, _, device_id) = try!(self.get_modalias());
        Ok(device_id)
    }

    /*
     * Methods
     */

    // http://git.kernel.org/cgit/bluetooth/bluez.git/tree/doc/adapter-api.txt#n12
    pub fn start_discovery(&self) -> Result<(), Box<Error>> {
        Err(Box::from("Deprecated, use Discovery Session"))
    }

    // http://git.kernel.org/cgit/bluetooth/bluez.git/tree/doc/adapter-api.txt#n27
    pub fn stop_discovery(&self) -> Result<(), Box<Error>> {
        Err(Box::from("Deprecated, use Discovery Session"))
    }

    // http://git.kernel.org/cgit/bluetooth/bluez.git/tree/doc/adapter-api.txt#n40
    pub fn remove_device(&self, device: String) -> Result<(), Box<Error>> {
        self.call_method(
            "RemoveDevice",
            Some(&[MessageItem::ObjectPath(device.into())]),
            1000,
        )
<<<<<<< HEAD
=======
    }

    // http://git.kernel.org/pub/scm/bluetooth/bluez.git/tree/doc/adapter-api.txt#n154
    pub fn connect_device(
        &self,
        address: String,
        address_type: AddressType,
        timeout_ms: i32,
    ) -> Result<(), Box<Error>> {
        let address_type = match address_type {
            AddressType::Public => "public",
            AddressType::Random => "random",
        };

        let mut m = vec![MessageItem::DictEntry(
            Box::new("Address".into()),
            Box::new(MessageItem::Variant(Box::new(address.into()))),
        )];

        m.push(MessageItem::DictEntry(
            Box::new("AddressType".into()),
            Box::new(MessageItem::Variant(Box::new(address_type.into()))),
        ));

        self.call_method(
            "ConnectDevice",
            Some(&[MessageItem::Array(
                MessageItemArray::new(m, Signature::from("a{sv}")).unwrap(),
            )]),
            timeout_ms,
        )
>>>>>>> abefbf14
    }
}

pub enum AddressType {
    Public,
    Random,
}<|MERGE_RESOLUTION|>--- conflicted
+++ resolved
@@ -7,7 +7,7 @@
 
 static ADAPTER_INTERFACE: &'static str = "org.bluez.Adapter1";
 
-#[derive(Clone)]
+#[derive(Clone, Debug)]
 pub struct BluetoothAdapter<'a> {
     object_path: String,
     session: &'a BluetoothSession,
@@ -269,8 +269,6 @@
             Some(&[MessageItem::ObjectPath(device.into())]),
             1000,
         )
-<<<<<<< HEAD
-=======
     }
 
     // http://git.kernel.org/pub/scm/bluetooth/bluez.git/tree/doc/adapter-api.txt#n154
@@ -302,7 +300,6 @@
             )]),
             timeout_ms,
         )
->>>>>>> abefbf14
     }
 }
 
